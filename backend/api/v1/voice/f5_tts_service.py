--- conflicted
+++ resolved
@@ -129,12 +129,7 @@
             payload = {
                 "text": config.text,
                 "reference_audio_b64": audio_b64,
-<<<<<<< HEAD
                 "reference_text": config.ref_text or "",  # Use ref_text or empty for auto-transcription
-=======
-                "reference_text": config.ref_text
-                or "",  # Use ref_text or empty for auto-transcription
->>>>>>> 92a8badf
                 "language": config.language,  # Pass language parameter for multilingual support
                 "speed": config.speed,  # Pass speed parameter
             }
