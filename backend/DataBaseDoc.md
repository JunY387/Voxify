--- conflicted
+++ resolved
@@ -391,10 +391,7 @@
 - Secure file storage paths
 - Audit trails for data access
 
-<<<<<<< HEAD
-
-=======
->>>>>>> ff0052ed
+
 ### Common Issues
 
 1. **Vector DB Connection Errors**
