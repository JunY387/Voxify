import React, { useState } from 'react';
import { useNavigate } from 'react-router-dom';
import voiceCloneService from '../services/voiceClone.service';

const VoiceClone = () => {
  const navigate = useNavigate();
  const [name, setName] = useState('');
  const [description, setDescription] = useState('');
  const [refText, setRefText] = useState('');
  const [language, setLanguage] = useState('zh-CN');
  const [files, setFiles] = useState([]);
  const [uploadProgress, setUploadProgress] = useState(0);
  const [isUploading, setIsUploading] = useState(false);
  const [isCreating, setIsCreating] = useState(false);

  const handleDrop = (e) => {
    e.preventDefault();
    const droppedFiles = Array.from(e.dataTransfer.files);
    setFiles(droppedFiles);
  };

  const handleFileSelect = (e) => {
    const selectedFiles = Array.from(e.target.files);
    setFiles(selectedFiles);
  };

<<<<<<< HEAD
  const handleGenerateClone = async (e) => {
    e.preventDefault();

    if (files.length === 0) {
      alert('Please select at least one audio file');
      return;
    }

    if (!refText.trim()) {
      alert('Please enter reference text (must match audio content exactly)');
      return;
    }

    if (!name.trim()) {
      alert('Please enter a name for your voice clone');
      return;
    }
=======
  const handleSubmit = (e) => {
    e.preventDefault();
    handleCreateClone(e);
  };

  const handleFileUpload = async () => {
    if (files.length === 0) return;
>>>>>>> f800cbf1

    setIsCreating(true);
    setIsUploading(true);
    setUploadProgress(0);

    try {
      const uploadedIds = [];

      for (let i = 0; i < files.length; i++) {
        const file = files[i];
        try {
          const sampleName = file.name?.trim() || `Voice Sample ${Date.now()}`;
          const uploadResult = await voiceCloneService.uploadVoiceSample(
            file,
            sampleName
          );
          if (uploadResult.success) {
            uploadedIds.push(uploadResult.data.sample_id);
          } else {
            alert(`Failed to upload ${file.name}: ${uploadResult.error}`);
            return;
          }
        } catch (error) {
          console.error(`Failed to upload ${file.name}:`, error);
          alert(`Failed to upload ${file.name}: ${error.message || error}`);
          return;
        }
        setUploadProgress(((i + 1) / files.length) * 100);
      }

      const result = await voiceCloneService.createVoiceClone({
        sample_ids: uploadedIds,
        name: name.trim(),
        description: description.trim(),
        ref_text: refText.trim(),
        language: language,
      });

      if (result.success) {
        alert('Voice clone created successfully! 🎉');
        navigate('/dashboard');
      } else {
        alert(`Creation failed: ${result.error}`);
      }
    } catch (error) {
      console.error('Create clone failed:', error);
      alert(`Creation failed: ${error.message || error}`);
    } finally {
      setIsCreating(false);
      setIsUploading(false);
      setFiles([]);
    }
  };

  return (
    <div className="min-h-screen bg-black text-white p-8">
      <div className="max-w-3xl mx-auto">
        <h1 className="text-4xl font-bold mb-12">Clone your voice</h1>

<<<<<<< HEAD
        <form onSubmit={handleGenerateClone} className="space-y-8">
=======
        <form onSubmit={handleSubmit} className="space-y-8">
>>>>>>> f800cbf1
          {/* Name Input */}
          <div>
            <label
              htmlFor="name"
              className="block text-sm font-medium text-gray-300 mb-2"
            >
              Clone Name *
            </label>
            <input
              id="name"
              type="text"
              value={name}
              onChange={(e) => setName(e.target.value)}
              className="w-full rounded border border-zinc-800 bg-zinc-900 px-4 py-2 text-white placeholder-gray-400 focus:border-white focus:outline-none focus:ring-1 focus:ring-white transition-colors"
              placeholder="My voice clone"
              required
            />
          </div>

          {/* Description Input */}
          <div>
            <label
              htmlFor="description"
              className="block text-sm font-medium text-gray-300 mb-2"
            >
              Description
            </label>
            <textarea
              id="description"
              value={description}
              onChange={(e) => setDescription(e.target.value)}
              className="w-full rounded border border-zinc-800 bg-zinc-900 px-4 py-2 text-white placeholder-gray-400 focus:border-white focus:outline-none focus:ring-1 focus:ring-white transition-colors h-24 resize-none"
              placeholder="This is my personal voice clone"
            />
          </div>

          {/* Reference Text Input */}
          <div>
            <label
              htmlFor="refText"
              className="block text-sm font-medium text-gray-300 mb-2"
            >
              Reference Text *
            </label>
            <div className="mb-2">
              <p className="text-sm text-gray-400">
                Enter the exact text spoken in your audio file, including
                punctuation
              </p>
            </div>
            <textarea
              id="refText"
              value={refText}
              onChange={(e) => setRefText(e.target.value)}
              className="w-full rounded border border-zinc-800 bg-zinc-900 px-4 py-2 text-white placeholder-gray-400 focus:border-white focus:outline-none focus:ring-1 focus:ring-white transition-colors h-32 resize-none"
              placeholder="e.g., Hello everyone, I'm John. Today is a beautiful day, perfect for taking a walk outside."
              required
            />
          </div>

          {/* Language Selection */}
          <div>
            <label
              htmlFor="language"
              className="block text-sm font-medium text-gray-300 mb-2"
            >
              Language
            </label>
            <select
              id="language"
              value={language}
              onChange={(e) => setLanguage(e.target.value)}
              className="w-full rounded border border-zinc-800 bg-zinc-900 px-4 py-2 text-white focus:border-white focus:outline-none focus:ring-1 focus:ring-white transition-colors"
            >
              {/* Native multilingual support */}
              <optgroup label="Native Support (Best Quality)">
                <option value="zh-CN">Chinese (Simplified)</option>
                <option value="zh-TW">Chinese (Traditional)</option>
                <option value="en-US">English (US)</option>
                <option value="en-GB">English (UK)</option>
              </optgroup>

              {/* Specialized model support */}
              <optgroup label="Specialized Models (High Quality)">
                <option value="ja-JP">Japanese</option>
                <option value="fr-FR">French</option>
                <option value="de-DE">German</option>
                <option value="es-ES">Spanish</option>
                <option value="it-IT">Italian</option>
                <option value="ru-RU">Russian</option>
                <option value="hi-IN">Hindi</option>
                <option value="fi-FI">Finnish</option>
              </optgroup>

              {/* Fallback support */}
              <optgroup label="Basic Support (Limited Quality)">
                <option value="ko-KR">Korean</option>
                <option value="pt-BR">Portuguese</option>
                <option value="ar-SA">Arabic</option>
                <option value="th-TH">Thai</option>
                <option value="vi-VN">Vietnamese</option>
              </optgroup>
            </select>
          </div>

          {/* File Upload Section */}
          <div>
            <h2 className="text-xl font-semibold mb-2">Upload voice samples</h2>
            <p className="text-gray-400 mb-4">
              Upload 3-30 seconds of high-quality audio for F5-TTS. Clear speech
              with minimal background noise works best. One good sample is
              sufficient.
            </p>

            {/* Drop Zone */}
            <div
              onDrop={handleDrop}
              onDragOver={(e) => e.preventDefault()}
              className="border-2 border-dashed border-zinc-800 rounded-lg p-12 text-center hover:border-white transition-colors cursor-pointer"
            >
              <div className="space-y-4">
                <p className="text-lg font-medium">Drag and drop files here</p>
                <p className="text-gray-400">Or click to browse</p>
                <input
                  type="file"
                  multiple
                  accept="audio/*"
                  onChange={handleFileSelect}
                  className="hidden"
                  id="file-upload"
                  aria-label="Upload voice samples"
                />
                <button
                  type="button"
                  onClick={() => document.getElementById('file-upload').click()}
                  className="px-4 py-2 bg-zinc-900 border border-zinc-800 rounded hover:bg-zinc-800 transition-colors"
                >
                  Browse Files
                </button>
              </div>
            </div>

            {/* File List */}
            {files.length > 0 && (
              <div className="mt-4 space-y-2">
                {files.map((file, index) => (
                  <div
                    key={index}
                    className="flex items-center justify-between bg-zinc-900 p-3 rounded"
                  >
                    <span className="text-gray-300">{file.name}</span>
                    <span className="text-gray-400">
                      {(file.size / (1024 * 1024)).toFixed(2)} MB
                    </span>
                  </div>
                ))}
                {/* Removed standalone upload button; upload occurs during generation */}
              </div>
            )}

            {/* Removed uploaded samples list because generation is a single-step flow */}

            {/* Upload Progress */}
            {isUploading && (
              <div className="mt-6 space-y-2">
                <div className="flex justify-between text-sm">
                  <span>Uploading</span>
                  <span>{uploadProgress}% complete</span>
                </div>
                <div className="h-2 bg-zinc-900 rounded-full overflow-hidden">
                  <div
                    className="h-full bg-white transition-all duration-500"
                    style={{ width: `${uploadProgress}%` }}
                  />
                </div>
              </div>
            )}
          </div>

          {/* Submit Button */}
          <div>
            <button
              type="submit"
              disabled={
                files.length === 0 ||
                isCreating || isUploading ||
                !name.trim() ||
                !refText.trim()
              }
              className={`w-full px-6 py-3 rounded text-center font-semibold border-2 border-white hover:bg-white hover:text-black transition-colors ${
                files.length === 0 ||
                isCreating || isUploading ||
                !name.trim() ||
                !refText.trim()
                  ? 'opacity-50 cursor-not-allowed'
                  : ''
              }`}
            >
              {isCreating || isUploading ? 'Generating...' : 'Generate Voice Clone'}
            </button>
          </div>
        </form>
      </div>
    </div>
  );
};

export default VoiceClone;<|MERGE_RESOLUTION|>--- conflicted
+++ resolved
@@ -24,7 +24,6 @@
     setFiles(selectedFiles);
   };
 
-<<<<<<< HEAD
   const handleGenerateClone = async (e) => {
     e.preventDefault();
 
@@ -42,15 +41,6 @@
       alert('Please enter a name for your voice clone');
       return;
     }
-=======
-  const handleSubmit = (e) => {
-    e.preventDefault();
-    handleCreateClone(e);
-  };
-
-  const handleFileUpload = async () => {
-    if (files.length === 0) return;
->>>>>>> f800cbf1
 
     setIsCreating(true);
     setIsUploading(true);
@@ -110,11 +100,7 @@
       <div className="max-w-3xl mx-auto">
         <h1 className="text-4xl font-bold mb-12">Clone your voice</h1>
 
-<<<<<<< HEAD
         <form onSubmit={handleGenerateClone} className="space-y-8">
-=======
-        <form onSubmit={handleSubmit} className="space-y-8">
->>>>>>> f800cbf1
           {/* Name Input */}
           <div>
             <label
